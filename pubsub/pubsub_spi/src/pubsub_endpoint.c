--- conflicted
+++ resolved
@@ -151,20 +151,11 @@
         status = CELIX_ILLEGAL_STATE;
     }
 
-<<<<<<< HEAD
     if (status == CELIX_SUCCESS) {
         *out = psEp;
     } else {
         pubsubEndpoint_destroy(psEp);
     }
-=======
-	if(*psEp!=NULL){
-		pubsubEndpoint_setFields(*psEp, fwUUID, scope, topic, serviceId, endpoint, topic_props, true);
-	}
-	else{
-		status = CELIX_ENOMEM;
-	}
->>>>>>> a55fd152
 
 	return status;
 
