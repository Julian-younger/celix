--- conflicted
+++ resolved
@@ -15,19 +15,7 @@
 # specific language governing permissions and limitations
 # under the License.
 
-<<<<<<< HEAD
-add_bundle(topology_manager_disc_mock_bundle
-=======
-include_directories(
-        ${CPPUTEST_INCLUDE_DIR}
-        ${PROJECT_SOURCE_DIR}/framework/public/include
-        ${PROJECT_SOURCE_DIR}/utils/public/include
-        ${PROJECT_SOURCE_DIR}/remote_services/discovery/private/include
-)
-
-
 add_celix_bundle(topology_manager_disc_mock_bundle
->>>>>>> 353ac0d2
     VERSION 0.0.1
     SOURCES
         disc_mock_activator.c
