--- conflicted
+++ resolved
@@ -21,11 +21,7 @@
 	find_package(LibXml2 REQUIRED)
 	find_package(Jansson REQUIRED)
     
-<<<<<<< HEAD
-	add_bundle(rsa_discovery_etcd
-=======
-	add_celix_bundle(discovery_etcd
->>>>>>> 353ac0d2
+	add_celix_bundle(rsa_discovery_etcd
         VERSION 0.9.0
         SYMBOLIC_NAME "apache_celix_rsa_discovery_etcd"
         NAME "Apache Celix RSA Discovery ETCD"
@@ -46,13 +42,7 @@
 	)
 	target_link_libraries(rsa_discovery_etcd PRIVATE ${CURL_LIBRARIES} ${LIBXML2_LIBRARIES} ${JANSSON_LIBRARIES})
 
-<<<<<<< HEAD
-	install_bundle(rsa_discovery_etcd)
-=======
-	install_celix_bundle(discovery_etcd)
-		
-	target_link_libraries(discovery_etcd celix_framework etcdlib ${CURL_LIBRARIES} ${LIBXML2_LIBRARIES} ${JANSSON_LIBRARIES})
->>>>>>> 353ac0d2
+	install_celix_bundle(rsa_discovery_etcd)
 
 	#Setup target aliases to match external usage
 	add_library(Celix::rsa_discovery_etcd ALIAS rsa_discovery_etcd)
