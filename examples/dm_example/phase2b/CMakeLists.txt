# Licensed to the Apache Software Foundation (ASF) under one
# or more contributor license agreements.  See the NOTICE file
# distributed with this work for additional information
# regarding copyright ownership.  The ASF licenses this file
# to you under the Apache License, Version 2.0 (the
# "License"); you may not use this file except in compliance
# with the License.  You may obtain a copy of the License at
# 
#   http://www.apache.org/licenses/LICENSE-2.0
# 
# Unless required by applicable law or agreed to in writing,
# software distributed under the License is distributed on an
# "AS IS" BASIS, WITHOUT WARRANTIES OR CONDITIONS OF ANY
# KIND, either express or implied.  See the License for the
# specific language governing permissions and limitations
# under the License.

<<<<<<< HEAD
add_bundle(dm_example_phase2b
=======
include_directories(
        private/include
        ../services
)

add_celix_bundle(phase2b
>>>>>>> 353ac0d2
        SYMBOLIC_NAME phase2b
        VERSION 0.0.1
        SOURCES
            src/phase2b_activator
            src/phase2b_cmp
)
target_include_directories(dm_example_phase2b PRIVATE src)
target_link_libraries(dm_example_phase2b PRIVATE dm_example_api)

IF(APPLE)
    target_link_libraries(dm_example_phase2b PRIVATE -Wl,-all_load Celix::dependency_manager_static)
else()
    if(ENABLE_ADDRESS_SANITIZER)
        #With asan there can be undefined symbols
        target_link_libraries(dm_example_phase2b PRIVATE -Wl,--whole-archive Celix::dependency_manager_static -Wl,--no-whole-archive)
    else()
        target_link_libraries(dm_example_phase2b PRIVATE -Wl,--no-undefined -Wl,--whole-archive Celix::dependency_manager_static -Wl,--no-whole-archive)
    endif()
ENDIF()<|MERGE_RESOLUTION|>--- conflicted
+++ resolved
@@ -15,16 +15,7 @@
 # specific language governing permissions and limitations
 # under the License.
 
-<<<<<<< HEAD
-add_bundle(dm_example_phase2b
-=======
-include_directories(
-        private/include
-        ../services
-)
-
-add_celix_bundle(phase2b
->>>>>>> 353ac0d2
+add_celix_bundle(dm_example_phase2b
         SYMBOLIC_NAME phase2b
         VERSION 0.0.1
         SOURCES
