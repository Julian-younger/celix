# Licensed to the Apache Software Foundation (ASF) under one
# or more contributor license agreements.  See the NOTICE file
# distributed with this work for additional information
# regarding copyright ownership.  The ASF licenses this file
# to you under the Apache License, Version 2.0 (the
# "License"); you may not use this file except in compliance
# with the License.  You may obtain a copy of the License at
# 
#   http://www.apache.org/licenses/LICENSE-2.0
# 
# Unless required by applicable law or agreed to in writing,
# software distributed under the License is distributed on an
# "AS IS" BASIS, WITHOUT WARRANTIES OR CONDITIONS OF ANY
# KIND, either express or implied.  See the License for the
# specific language governing permissions and limitations
# under the License.

<<<<<<< HEAD
add_bundle(hook_example
    BUNDLE_SYMBOLICNAME "Hook_Example"
    VERSION "1.0.0"
    SOURCES
        src/activator
)

add_deploy(hook_service_example
    BUNDLES
        Celix::shell
        Celix::shell_tui
        hook_example
)
=======
if(NOT APPLE)
#Importing and exporting libraries not (yet) work under OSX.

include_directories("${PROJECT_SOURCE_DIR}/utils/public/include")
include_directories("public/include")

add_celix_bundle(hook_example
           BUNDLE_SYMBOLICNAME "Hook_Example"
           VERSION "1.0.0"
           SOURCES
                private/src/activator
)

add_celix_container("hook_service_example"
            BUNDLES
                shell
                shell_tui
                hook_example
)
endif()
>>>>>>> 353ac0d2
<|MERGE_RESOLUTION|>--- conflicted
+++ resolved
@@ -15,39 +15,16 @@
 # specific language governing permissions and limitations
 # under the License.
 
-<<<<<<< HEAD
-add_bundle(hook_example
+add_celix_bundle(hook_example
     BUNDLE_SYMBOLICNAME "Hook_Example"
     VERSION "1.0.0"
     SOURCES
         src/activator
 )
 
-add_deploy(hook_service_example
+add_celix_container(hook_service_example
     BUNDLES
         Celix::shell
         Celix::shell_tui
         hook_example
-)
-=======
-if(NOT APPLE)
-#Importing and exporting libraries not (yet) work under OSX.
-
-include_directories("${PROJECT_SOURCE_DIR}/utils/public/include")
-include_directories("public/include")
-
-add_celix_bundle(hook_example
-           BUNDLE_SYMBOLICNAME "Hook_Example"
-           VERSION "1.0.0"
-           SOURCES
-                private/src/activator
-)
-
-add_celix_container("hook_service_example"
-            BUNDLES
-                shell
-                shell_tui
-                hook_example
-)
-endif()
->>>>>>> 353ac0d2
+)