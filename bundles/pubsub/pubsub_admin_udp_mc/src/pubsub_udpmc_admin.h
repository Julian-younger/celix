--- conflicted
+++ resolved
@@ -24,21 +24,6 @@
 #include "log_helper.h"
 #include "pubsub_psa_udpmc_constants.h"
 
-<<<<<<< HEAD
-#define PUBSUB_UDPMC_ADMIN_TYPE                     "udp_mc"
-#define PUBSUB_PSA_UDPMC_SOCKET_ADDRESS_KEY			"udpmc.socket_address"
-#define PUBSUB_PSA_UDPMC_SOCKET_PORT_KEY            "udpmc.socket_port"
-
-#define PUBSUB_UDPMC_IP_KEY 	                    "PSA_IP"
-#define PUBSUB_UDPMC_ITF_KEY	                    "PSA_INTERFACE"
-#define PUBSUB_UDPMC_MULTICAST_IP_PREFIX_KEY        "PSA_MC_PREFIX"
-#define PUBSUB_UDPMC_VERBOSE_KEY                    "PSA_UDPMC_VERBOSE"
-
-#define PUBSUB_UDPMC_MULTICAST_IP_PREFIX_DEFAULT    "224.100"
-#define PUBSUB_UDPMC_VERBOSE_DEFAULT                true
-=======
->>>>>>> d1d001e1
-
 typedef struct pubsub_udpmc_admin pubsub_udpmc_admin_t;
 
 pubsub_udpmc_admin_t* pubsub_udpmcAdmin_create(celix_bundle_context_t *ctx, log_helper_t *logHelper);
