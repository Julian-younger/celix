--- conflicted
+++ resolved
@@ -45,20 +45,14 @@
     /** optional convert Endianess attribute, this attribute is used to indicate the header needs to converted for endianess during encoding
      *  this attribute is used to indicate the payload needs to converted for endianess after header decoding.
      *  Note: this attribute is transmitted using the wire protocol, the sync word is used to determine endianess conversion */
-    unsigned int convertEndianess;
+    uint32_t convertEndianess;
 
     /** Optional message segmentation attributes, these attributes are only used/written by the protocol admin.
      *  When message segmentation is supported by the protocol admin */
-<<<<<<< HEAD
-    unsigned int seqNr; /*!< seqNr contains a pubsub sequence number of the message, can be used for debugging/integration */
-    unsigned int payloadPartSize; /*!< payloadPartSize contains size of payload part that is send by a single segmentation message */
-    unsigned int payloadOffset; /*!< payloadOffset contains offset of payload part in the total message payload */
-    unsigned int isLastSegment; /*!< Indicates that message is the last message of the sequence */
-=======
     uint32_t seqNr;
     uint32_t payloadPartSize;
     uint32_t payloadOffset;
->>>>>>> 6c5ea5ac
+    uint32_t isLastSegment;
 };
 
 typedef struct pubsub_protocol_payload pubsub_protocol_payload_t;
