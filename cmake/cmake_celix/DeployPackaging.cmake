# Licensed to the Apache Software Foundation (ASF) under one
# or more contributor license agreements.  See the NOTICE file
# distributed with this work for additional information
# regarding copyright ownership.  The ASF licenses this file
# to you under the Apache License, Version 2.0 (the
# "License"); you may not use this file except in compliance
# with the License.  You may obtain a copy of the License at
# 
#   http://www.apache.org/licenses/LICENSE-2.0
# 
# Unless required by applicable law or agreed to in writing,
# software distributed under the License is distributed on an
# "AS IS" BASIS, WITHOUT WARRANTIES OR CONDITIONS OF ANY
# KIND, either express or implied.  See the License for the
# specific language governing permissions and limitations
# under the License.

##### setup bundles/container target
add_custom_target(celix-containers ALL
        DEPENDS $<TARGET_PROPERTY:celix-containers,CONTAINER_DEPLOYMENTS>
)
set_target_properties(celix-containers PROPERTIES "CONTAINER_DEPLOYMENTS" "") #initial empty deps list

get_directory_property(CLEANFILES ADDITIONAL_MAKE_CLEAN_FILES)
list(APPEND CLEANFILES "${CMAKE_BINARY_DIR}/deploy")
list(APPEND CLEANFILES "${CMAKE_BINARY_DIR}/celix")
set_directory_properties(PROPERTIES ADDITIONAL_MAKE_CLEAN_FILES "${CLEANFILES}")
#####

function(add_deploy)
    #message(DEPRECATION "add_deploy is depecrated, use add_celix_container instead.")
    add_celix_container(${ARGN})
endfunction()

function(add_celix_container)
    list(GET ARGN 0 CONTAINER_TARGET)
    list(REMOVE_AT ARGN 0)

    set(OPTIONS COPY CXX)
    set(ONE_VAL_ARGS GROUP NAME LAUNCHER LAUNCHER_SRC DIR)
    set(MULTI_VAL_ARGS BUNDLES PROPERTIES EMBEDDED_PROPERTIES)
    cmake_parse_arguments(CONTAINER "${OPTIONS}" "${ONE_VAL_ARGS}" "${MULTI_VAL_ARGS}" ${ARGN})

    ##### Check arguments #####
    if (NOT CONTAINER_NAME)
        set(CONTAINER_NAME "${CONTAINER_TARGET}")
    endif ()
    if (NOT CONTAINER_DIR)
        set(CONTAINER_DIR "${CMAKE_BINARY_DIR}/deploy")
    endif ()
    ######

    ##### Setting defaults #####
    if (CONTAINER_GROUP)
        set(CONTAINER_LOC "${CONTAINER_DIR}/${CONTAINER_GROUP}/${CONTAINER_NAME}")
        set(CONTAINER_PRINT_NAME "${CONTAINER_GROUP}/${CONTAINER_NAME}")
    else ()
        set(CONTAINER_LOC "${CONTAINER_DIR}/${CONTAINER_NAME}")
        set(CONTAINER_PRINT_NAME "${CONTAINER_NAME}")
    endif ()
    ######

    get_target_property(CONTAINERDEPS celix-containers "CONTAINER_DEPLOYMENTS")
    list(APPEND CONTAINERDEPS ${CONTAINER_TARGET})
    set_target_properties(celix-containers PROPERTIES "CONTAINER_DEPLOYMENTS" "${CONTAINERDEPS}")

    #FILE TARGETS FOR CONTAINER
    set(CONTAINER_PROPS "${CONTAINER_LOC}/config.properties")
    set(CONTAINER_ECLIPSE_LAUNCHER "${CONTAINER_LOC}/${CONTAINER_NAME}.launch")

    if (CONTAINER_LAUNCHER_SRC)
        get_filename_component(SRC_FILENAME ${CONTAINER_LAUNCHER_SRC} NAME)
        set(LAUNCHER_SRC "${PROJECT_BINARY_DIR}/celix/gen/${CONTAINER_TARGET}-${SRC_FILENAME}")
        set(LAUNCHER_ORG "${CONTAINER_LAUNCHER_SRC}")
    elseif (CONTAINER_CXX)
	    set(LAUNCHER_SRC "${PROJECT_BINARY_DIR}/celix/gen/${CONTAINER_TARGET}-main.cc")
        set(LAUNCHER_ORG "${CELIX_CMAKE_DIRECTORY}/cmake_celix/main.c.in")
    else()
	    set(LAUNCHER_SRC "${PROJECT_BINARY_DIR}/celix/gen/${CONTAINER_TARGET}-main.c")
        set(LAUNCHER_ORG "${CELIX_CMAKE_DIRECTORY}/cmake_celix/main.c.in")
    endif()

    if (CONTAINER_LAUNCHER)
        if (IS_ABSOLUTE "${CONTAINER_LAUNCHER}")
            set(LAUNCHER "${CONTAINER_LAUNCHER}")
        else()
            #assuming target
            set(LAUNCHER "$<TARGET_FILE:${CONTAINER_LAUNCHER}>")
        endif()
        add_custom_target(${CONTAINER_TARGET}
                COMMAND ${CMAKE_COMMAND} -E create_symlink ${LAUNCHER} ${CONTAINER_LOC}/${CONTAINER_TARGET}
        )
    else ()
        add_custom_command(OUTPUT ${LAUNCHER_SRC}
                COMMAND ${CMAKE_COMMAND} -E make_directory ${CMAKE_BINARY_DIR}/celix/gen
        )

        if (CONTAINER_CXX)
            set(STAGE1_LAUNCHER "${CMAKE_CURRENT_BINARY_DIR}/${CONTAINER_TARGET}-main-stage1.cc")
        else()
            set(STAGE1_LAUNCHER "${CMAKE_CURRENT_BINARY_DIR}/${CONTAINER_TARGET}-main-stage1.c")
        endif()

        file(GENERATE
                OUTPUT "${STAGE1_LAUNCHER}"
                CONTENT "#include <celix_launcher.h>

int main(int argc, char *argv[]) {
    const char * config = \"cosgi.auto.start.1=$<JOIN:$<TARGET_PROPERTY:${CONTAINER_TARGET},CONTAINER_BUNDLES>, >\\n\\
$<JOIN:$<TARGET_PROPERTY:${CONTAINER_TARGET},CONTAINER_EMBEDDED_PROPERTIES>,\\n\\
>\";

    properties_pt packedConfig = properties_loadFromString(config);

    return celixLauncher_launchWithArgsAndProps(argc, argv, packedConfig);
}
"
        )

        file(GENERATE
                OUTPUT "${LAUNCHER_SRC}"
                INPUT "${STAGE1_LAUNCHER}"
        )

        include_directories(${CELIX_INCLUDE_DIRS})
        add_executable(${CONTAINER_TARGET} ${LAUNCHER_SRC})
        set_target_properties(${CONTAINER_TARGET} PROPERTIES RUNTIME_OUTPUT_DIRECTORY ${CONTAINER_LOC})
<<<<<<< HEAD
        target_link_libraries(${CONTAINER_TARGET} PRIVATE Celix::framework)
=======
        target_link_libraries(${CONTAINER_TARGET} PRIVATE ${CELIX_FRAMEWORK_LIBRARY} ${CELIX_UTILS_LIBRARY})
>>>>>>> ee29b00d
        set(LAUNCHER "$<TARGET_FILE:${CONTAINER_TARGET}>")
    endif ()

    #generate config.properties
    set(STAGE1_PROPERTIES "${CMAKE_CURRENT_BINARY_DIR}/${CONTAINER_TARGET}-container-config-stage1.properties")
    file(GENERATE 
        OUTPUT "${STAGE1_PROPERTIES}"
        CONTENT "cosgi.auto.start.1=$<JOIN:$<TARGET_PROPERTY:${CONTAINER_TARGET},CONTAINER_BUNDLES>, >
$<JOIN:$<TARGET_PROPERTY:${CONTAINER_TARGET},CONTAINER_PROPERTIES>,
>
"
    )
    file(GENERATE
        OUTPUT "${CONTAINER_PROPS}"
        INPUT "${STAGE1_PROPERTIES}"
    )

    #needed in the release.sh & run.sh files
    #Setting CELIX_LIB_DIRS, CELIX_BIN_DIR and CELIX_LAUNCHER
    if (TARGET framework)
        #Celix Main Project
        set(CELIX_LIB_DIRS "$<TARGET_FILE_DIR:Celix::framework>:$<TARGET_FILE_DIR:Celix::utils>:$<TARGET_FILE_DIR:Celix::dfi>")
        set(CELIX_BIN_DIR  "$<TARGET_FILE_DIR:Celix::launcher>")
    else ()
        #CELIX_FRAMEWORK_LIBRARY and CELIX_LAUNCHER set by FindCelix.cmake -> Celix Based Project
        get_filename_component(CELIX_LIB_DIR ${CELIX_FRAMEWORK_LIBRARY} DIRECTORY) #Note assuming all celix libs are in the same dir
        set(CELIX_LIB_DIRS "${CELIX_LIB_DIR}")
        get_filename_component(CELIX_BIN_DIR ${CELIX_LAUNCHER} DIRECTORY)
    endif()

    if (CONTAINER_COPY)
        add_custom_target(${CONTAINER_TARGET}-deps
                DEPENDS $<TARGET_PROPERTY:${CONTAINER_TARGET},CONTAINER_DEPS>
        )
        add_dependencies(${CONTAINER_TARGET} ${CONTAINER_TARGET}-deps)
    endif ()

    #generate release.sh and optional run.sh
    if(APPLE)
        set(LIB_PATH_NAME "DYLD_LIBRARY_PATH")
    else()
        set(LIB_PATH_NAME "LD_LIBRARY_PATH")
    endif()
    set(RELEASE_SH ${CONTAINER_LOC}/release.sh)
    set(RUN_SH ${CONTAINER_LOC}/run.sh)
    set(RELEASE_CONTENT "#!/bin/sh\nexport ${LIB_PATH_NAME}=${CELIX_LIB_DIRS}:\${${LIB_PATH_NAME}}\nexport PATH=${CELIX_BIN_DIR}:\${PATH}")
    file(GENERATE
        OUTPUT ${RELEASE_SH}
        CONTENT ${RELEASE_CONTENT}
    )
    set(RUN_CONTENT "${RELEASE_CONTENT}\n${LAUNCHER} \$@\n")
    file(GENERATE
        OUTPUT ${RUN_SH}
        CONTENT ${RUN_CONTENT}
    )

    #generate eclipse project launch file
    set(PROGRAM_NAME "${LAUNCHER}")
    set(PROJECT_ATTR "${CMAKE_PROJECT_NAME}-build")
    set(WORKING_DIRECTORY ${CONTAINER_LOC})
    include("${CELIX_CMAKE_DIRECTORY}/cmake_celix/RunConfig.in.cmake") #set VAR RUN_CONFIG_IN
    file(GENERATE
        OUTPUT "${CONTAINER_ECLIPSE_LAUNCHER}"
        CONTENT "${RUN_CONFIG_IN}"
    )

    ##### Container Target Properties #####
    #internal use
    set_target_properties(${CONTAINER_TARGET} PROPERTIES "CONTAINER_BUNDLES" "") #bundles to deploy fro the container.
    set_target_properties(${CONTAINER_TARGET} PROPERTIES "CONTAINER_COPY_BUNDLES" ${CONTAINER_COPY}) #copy bundles in bundle dir or link using abs paths. NOTE this cannot be changed after a add_deploy command
    set_target_properties(${CONTAINER_TARGET} PROPERTIES "CONTAINER_DEPS" "") #target deps for copy of bundles

    #deploy specific
    set_target_properties(${CONTAINER_TARGET} PROPERTIES "CONTAINER_NAME" "${CONTAINER_NAME}")
    set_target_properties(${CONTAINER_TARGET} PROPERTIES "CONTAINER_GROUP" "${CONTAINER_GROUP}")
    set_target_properties(${CONTAINER_TARGET} PROPERTIES "CONTAINER_LOC" "${CONTAINER_LOC}")
    set_target_properties(${CONTAINER_TARGET} PROPERTIES "CONTAINER_PROPERTIES" "")
    set_target_properties(${CONTAINER_TARGET} PROPERTIES "CONTAINER_EMBEDDED_PROPERTIES" "")
    #####

    celix_container_bundles(${CONTAINER_TARGET} ${CONTAINER_BUNDLES})
    celix_container_properties(${CONTAINER_TARGET} ${CONTAINER_PROPERTIES})
    celix_container_embedded_properties(${CONTAINER_TARGET} ${CONTAINER_EMBEDDED_PROPERTIES})


    #ensure the container dir will be deleted during clean
    get_directory_property(CLEANFILES ADDITIONAL_MAKE_CLEAN_FILES)
    list(APPEND CLEANFILES "$<TARGET_PROPERTY:${CONTAINER_TARGET},CONTAINER_LOC>")
    set_directory_properties(PROPERTIES ADDITIONAL_MAKE_CLEAN_FILES "${CLEANFILES}")
endfunction()


#NOTE can be used for drivers/proxies/endpoints bundle dirs

function(deploy_bundles_dir)
    #message(DEPRECATION "deploy_bundles_dir is depecrated, use celix_container_bundles_dir instead.")
    celix_container_bundles_dir(${ARGN})
endfunction()
function(celix_container_bundles_dir)
    list(GET ARGN 0 CONTAINER_TARGET)
    list(REMOVE_AT ARGN 0)

    set(OPTIONS)
    set(ONE_VAL_ARGS DIR_NAME)
    set(MULTI_VAL_ARGS BUNDLES)
    cmake_parse_arguments(BD "${OPTIONS}" "${ONE_VAL_ARGS}" "${MULTI_VAL_ARGS}" ${ARGN})

    if(NOT BD_DIR_NAME)
        message(FATAL_ERROR "Missing mandatory DIR_NAME argument")
    endif()

    get_target_property(CONTAINER_LOC ${CONTAINER_TARGET} "CONTAINER_LOC")
    get_target_property(DEPS ${CONTAINER_TARGET} "CONTAINER_DEPS")

    foreach(BUNDLE IN ITEMS ${BD_BUNDLES})
        if (IS_ABSOLUTE ${BUNDLE} AND EXISTS ${BUNDLE})
            get_filename_component(BUNDLE_FILENAME ${BUNDLE} NAME) 
            set(OUT "${CONTAINER_LOC}/${BD_DIR_NAME}/${BUNDLE_FILENAME}")
            add_custom_command(OUTPUT ${OUT}
                COMMAND ${CMAKE_COMMAND} -E copy_if_different ${BUNDLE} ${OUT}
		        COMMENT "Copying bundle '${BUNDLE}' to '${CONTAINER_LOC}/${BD_DIR_NAME}'"
                DEPENDS ${BUNDLE}
            )
        else()
<<<<<<< HEAD
            string(MAKE_C_IDENTIFIER ${BUNDLE} BUNDLE_ID) #Create id with no special chars (e.g. for target like Celix::shell)
            set(OUT "${CMAKE_BINARY_DIR}/celix/gen/${CONTAINER_TARGET}-copy-bundle-for-target-${BUNDLE_ID}.timestamp")
            set(DEST "${CONTAINER_LOC}/${BD_DIR_NAME}/$<TARGET_PROPERTY:${BUNDLE},BUNDLE_FILENAME>")
            add_custom_command(OUTPUT ${OUT}
                COMMAND ${CMAKE_COMMAND} -E touch ${OUT}
                COMMAND ${CMAKE_COMMAND} -E copy_if_different "$<TARGET_PROPERTY:${BUNDLE},BUNDLE_FILE>" ${DEST}
                COMMENT "Copying bundle '${BUNDLE}' to '${CONTAINER_LOC}/${BD_DIR_NAME}'"
                DEPENDS $<TARGET_PROPERTY:${BUNDLE},BUNDLE_BUILD_BUNDLE_TARGET>
            )
            get_target_property(BUILD_BUNDLE_TARGET ${BUNDLE} BUNDLE_TARGET)
            add_dependencies(${CONTAINER_TARGET} ${BUILD_BUNDLE_TARGET}) #ensure the the deploy depends on the _bundle target, custom_command depends on add_library

=======
            #assuming target
            get_target_property(BFN ${BUNDLE} BUNDLE_FILE_NAME) #would prefer to used target generator, but this is not supporte in a OUTPUT argument
            set(OUT "${CONTAINER_LOC}/${BD_DIR_NAME}/${BFN}")
            add_custom_command(OUTPUT ${OUT}
                COMMAND ${CMAKE_COMMAND} -E copy_if_different "$<TARGET_PROPERTY:${BUNDLE},BUNDLE_FILE>" ${OUT}
                COMMENT "Copying bundle '${BFN}' to '${CONTAINER_LOC}/${BD_DIR_NAME}'"
                DEPENDS ${BUNDLE} ${BUNDLE}_bundle
            )
>>>>>>> ee29b00d
        endif()
        list(APPEND DEPS "${OUT}")
    endforeach()
    set_target_properties(${CONTAINER_TARGET} PROPERTIES "CONTAINER_DEPS" "${DEPS}")
endfunction()

function(deploy_bundles)
    #message(DEPRECATION "deploy_bundles is depecrated, use celix_container_bundles instead.")
    celix_container_bundles(${ARGN})
endfunction()
function(celix_container_bundles)
    #0 is container TARGET
    #1..n is bundles
    list(GET ARGN 0 CONTAINER_TARGET)
    list(REMOVE_AT ARGN 0)

    get_target_property(BUNDLES ${CONTAINER_TARGET} "CONTAINER_BUNDLES")
    get_target_property(COPY ${CONTAINER_TARGET} "CONTAINER_COPY_BUNDLES")

    foreach(BUNDLE IN ITEMS ${ARGN})
           if (IS_ABSOLUTE ${BUNDLE} AND EXISTS ${BUNDLE})
               get_filename_component(BUNDLE_FILENAME ${BUNDLE} NAME)
               set(COPY_LOC "bundles/${BUNDLE_FILENAME}")
               set(ABS_LOC "${BUNDLE}")
           else () #assume target (could be a future target -> if (TARGET ...) not possible
               set(COPY_LOC "bundles/$<TARGET_PROPERTY:${BUNDLE},BUNDLE_FILENAME>")
               set(ABS_LOC "$<TARGET_PROPERTY:${BUNDLE},BUNDLE_FILE>")
           endif ()
           if(COPY)
<<<<<<< HEAD
                list(APPEND BUNDLES ${COPY_LOC})
=======
                if(IS_ABSOLUTE ${BUNDLE} AND EXISTS ${BUNDLE})
                    get_filename_component(BUNDLE_FILENAME ${BUNDLE} NAME) 
                    list(APPEND BUNDLES "bundles/${BUNDLE_FILENAME}")
                else() #assuming target
                    get_target_property(BFN ${BUNDLE} BUNDLE_FILE_NAME)
                    list(APPEND BUNDLES "bundles/${BFN}")
                endif()
>>>>>>> ee29b00d
           else()
                list(APPEND BUNDLES ${ABS_LOC})
           endif()
   endforeach()

   if(COPY) 
       celix_container_bundles_dir(${CONTAINER_TARGET} DIR_NAME bundles BUNDLES ${ARGN})
   endif()

   set_target_properties(${CONTAINER_TARGET} PROPERTIES "CONTAINER_BUNDLES" "${BUNDLES}")
endfunction()

function(deploy_properties)
    #message(DEPRECATION "deploy_properties is depecrated, use celix_container_properties instead.")
    celix_container_properties(${ARGN})
endfunction()
function(celix_container_properties)
    #0 is container TARGET
    #1..n is bundles
    list(GET ARGN 0 CONTAINER_TARGET)
    list(REMOVE_AT ARGN 0)

    get_target_property(PROPS ${CONTAINER_TARGET} "CONTAINER_PROPERTIES")

    foreach(PROP IN ITEMS ${ARGN})
        list(APPEND PROPS ${PROP})
    endforeach()

   set_target_properties(${CONTAINER_TARGET} PROPERTIES "CONTAINER_PROPERTIES" "${PROPS}")
endfunction()

function(deploy_embedded_properties)
    #message(DEPRECATION "deploy_embedded_properties is depecrated, use celix_container_embedded_properties instead.")
    celix_container_embedded_properties(${ARGN})
endfunction()
function(celix_container_embedded_properties)
    #0 is container TARGET
    #1..n is bundles
    list(GET ARGN 0 CONTAINER_TARGET)
    list(REMOVE_AT ARGN 0)

    get_target_property(PROPS ${CONTAINER_TARGET} "CONTAINER_EMBEDDED_PROPERTIES")

    foreach(PROP IN ITEMS ${ARGN})
        list(APPEND PROPS ${PROP})
    endforeach()

    set_target_properties(${CONTAINER_TARGET} PROPERTIES "CONTAINER_EMBEDDED_PROPERTIES" "${PROPS}")
endfunction()<|MERGE_RESOLUTION|>--- conflicted
+++ resolved
@@ -28,10 +28,9 @@
 #####
 
 function(add_deploy)
-    #message(DEPRECATION "add_deploy is depecrated, use add_celix_container instead.")
+    #message(DEPRECATION "deploy_bundles_dir is depecrated, use celix_container_bundles_dir instead.")
     add_celix_container(${ARGN})
 endfunction()
-
 function(add_celix_container)
     list(GET ARGN 0 CONTAINER_TARGET)
     list(REMOVE_AT ARGN 0)
@@ -60,6 +59,7 @@
     endif ()
     ######
 
+    #add this target as depependency to the celix-containers target
     get_target_property(CONTAINERDEPS celix-containers "CONTAINER_DEPLOYMENTS")
     list(APPEND CONTAINERDEPS ${CONTAINER_TARGET})
     set_target_properties(celix-containers PROPERTIES "CONTAINER_DEPLOYMENTS" "${CONTAINERDEPS}")
@@ -68,73 +68,55 @@
     set(CONTAINER_PROPS "${CONTAINER_LOC}/config.properties")
     set(CONTAINER_ECLIPSE_LAUNCHER "${CONTAINER_LOC}/${CONTAINER_NAME}.launch")
 
-    if (CONTAINER_LAUNCHER_SRC)
-        get_filename_component(SRC_FILENAME ${CONTAINER_LAUNCHER_SRC} NAME)
-        set(LAUNCHER_SRC "${PROJECT_BINARY_DIR}/celix/gen/${CONTAINER_TARGET}-${SRC_FILENAME}")
-        set(LAUNCHER_ORG "${CONTAINER_LAUNCHER_SRC}")
-    elseif (CONTAINER_CXX)
-	    set(LAUNCHER_SRC "${PROJECT_BINARY_DIR}/celix/gen/${CONTAINER_TARGET}-main.cc")
-        set(LAUNCHER_ORG "${CELIX_CMAKE_DIRECTORY}/cmake_celix/main.c.in")
-    else()
-	    set(LAUNCHER_SRC "${PROJECT_BINARY_DIR}/celix/gen/${CONTAINER_TARGET}-main.c")
-        set(LAUNCHER_ORG "${CELIX_CMAKE_DIRECTORY}/cmake_celix/main.c.in")
-    endif()
-
+    set(LAUNCHER_DEP )
     if (CONTAINER_LAUNCHER)
         if (IS_ABSOLUTE "${CONTAINER_LAUNCHER}")
             set(LAUNCHER "${CONTAINER_LAUNCHER}")
         else()
             #assuming target
             set(LAUNCHER "$<TARGET_FILE:${CONTAINER_LAUNCHER}>")
+            set(LAUNCHER_DEP ${CONTAINER_LAUNCHER})
         endif()
-        add_custom_target(${CONTAINER_TARGET}
-                COMMAND ${CMAKE_COMMAND} -E create_symlink ${LAUNCHER} ${CONTAINER_LOC}/${CONTAINER_TARGET}
-        )
-    else ()
-        add_custom_command(OUTPUT ${LAUNCHER_SRC}
-                COMMAND ${CMAKE_COMMAND} -E make_directory ${CMAKE_BINARY_DIR}/celix/gen
-        )
-
+    elseif (CONTAINER_LAUNCHER_SRC)
+        get_filename_component(SRC_FILENAME ${CONTAINER_LAUNCHER_SRC} NAME)
+        set(LAUNCHER_SRC "${PROJECT_BINARY_DIR}/celix/gen/${CONTAINER_TARGET}-${SRC_FILENAME}")
+        set(LAUNCHER_ORG "${CONTAINER_LAUNCHER_SRC}")
+    else () #generate custom launcher
         if (CONTAINER_CXX)
-            set(STAGE1_LAUNCHER "${CMAKE_CURRENT_BINARY_DIR}/${CONTAINER_TARGET}-main-stage1.cc")
+            set(LAUNCHER_SRC "${PROJECT_BINARY_DIR}/celix/gen/${CONTAINER_TARGET}-main.cc")
         else()
-            set(STAGE1_LAUNCHER "${CMAKE_CURRENT_BINARY_DIR}/${CONTAINER_TARGET}-main-stage1.c")
+            set(LAUNCHER_SRC "${PROJECT_BINARY_DIR}/celix/gen/${CONTAINER_TARGET}-main.c")
         endif()
 
         file(GENERATE
-                OUTPUT "${STAGE1_LAUNCHER}"
+                OUTPUT "${LAUNCHER_SRC}"
                 CONTENT "#include <celix_launcher.h>
-
 int main(int argc, char *argv[]) {
-    const char * config = \"cosgi.auto.start.1=$<JOIN:$<TARGET_PROPERTY:${CONTAINER_TARGET},CONTAINER_BUNDLES>, >\\n\\
+    const char * config = \"\\
 $<JOIN:$<TARGET_PROPERTY:${CONTAINER_TARGET},CONTAINER_EMBEDDED_PROPERTIES>,\\n\\
 >\";
 
     properties_pt packedConfig = properties_loadFromString(config);
-
     return celixLauncher_launchWithArgsAndProps(argc, argv, packedConfig);
 }
 "
         )
-
-        file(GENERATE
-                OUTPUT "${LAUNCHER_SRC}"
-                INPUT "${STAGE1_LAUNCHER}"
-        )
-
-        include_directories(${CELIX_INCLUDE_DIRS})
+    endif ()
+
+    if (LAUNCHER_SRC) #compilation needed
         add_executable(${CONTAINER_TARGET} ${LAUNCHER_SRC})
         set_target_properties(${CONTAINER_TARGET} PROPERTIES RUNTIME_OUTPUT_DIRECTORY ${CONTAINER_LOC})
-<<<<<<< HEAD
         target_link_libraries(${CONTAINER_TARGET} PRIVATE Celix::framework)
-=======
-        target_link_libraries(${CONTAINER_TARGET} PRIVATE ${CELIX_FRAMEWORK_LIBRARY} ${CELIX_UTILS_LIBRARY})
->>>>>>> ee29b00d
         set(LAUNCHER "$<TARGET_FILE:${CONTAINER_TARGET}>")
+    else ()
+        #LAUNCHER already set
+        add_custom_target(${CONTAINER_TARGET}
+            COMMAND ${CMAKE_COMMAND} -E copy_if_different ${LAUNCHER} ${CONTAINER_LOC}/${CONTAINER_TARGET}
+        )
     endif ()
 
     #generate config.properties
-    set(STAGE1_PROPERTIES "${CMAKE_CURRENT_BINARY_DIR}/${CONTAINER_TARGET}-container-config-stage1.properties")
+    set(STAGE1_PROPERTIES "${PROJECT_BINARY_DIR}/celix/gen/${CONTAINER_TARGET}-container-config-stage1.properties")
     file(GENERATE 
         OUTPUT "${STAGE1_PROPERTIES}"
         CONTENT "cosgi.auto.start.1=$<JOIN:$<TARGET_PROPERTY:${CONTAINER_TARGET},CONTAINER_BUNDLES>, >
@@ -160,26 +142,21 @@
         get_filename_component(CELIX_BIN_DIR ${CELIX_LAUNCHER} DIRECTORY)
     endif()
 
-    if (CONTAINER_COPY)
-        add_custom_target(${CONTAINER_TARGET}-deps
-                DEPENDS $<TARGET_PROPERTY:${CONTAINER_TARGET},CONTAINER_DEPS>
-        )
-        add_dependencies(${CONTAINER_TARGET} ${CONTAINER_TARGET}-deps)
-    endif ()
-
     #generate release.sh and optional run.sh
     if(APPLE)
         set(LIB_PATH_NAME "DYLD_LIBRARY_PATH")
     else()
         set(LIB_PATH_NAME "LD_LIBRARY_PATH")
     endif()
+
     set(RELEASE_SH ${CONTAINER_LOC}/release.sh)
-    set(RUN_SH ${CONTAINER_LOC}/run.sh)
     set(RELEASE_CONTENT "#!/bin/sh\nexport ${LIB_PATH_NAME}=${CELIX_LIB_DIRS}:\${${LIB_PATH_NAME}}\nexport PATH=${CELIX_BIN_DIR}:\${PATH}")
     file(GENERATE
         OUTPUT ${RELEASE_SH}
         CONTENT ${RELEASE_CONTENT}
     )
+
+    set(RUN_SH ${CONTAINER_LOC}/run.sh)
     set(RUN_CONTENT "${RELEASE_CONTENT}\n${LAUNCHER} \$@\n")
     file(GENERATE
         OUTPUT ${RUN_SH}
@@ -196,11 +173,23 @@
         CONTENT "${RUN_CONFIG_IN}"
     )
 
+    #add a custom target which can depend on generation expressions
+    add_custom_target(${CONTAINER_TARGET}-deps
+        DEPENDS
+            ${RUN_SH}
+            ${CONTAINER_ECLIPSE_LAUNCHER}
+            ${RELEASE_SH}
+            ${CONTAINER_PROPS}
+            $<TARGET_PROPERTY:${CONTAINER_TARGET},CONTAINER_TARGET_DEPS>
+    )
+    add_dependencies(${CONTAINER_TARGET} ${CONTAINER_TARGET}-deps)
+
+
     ##### Container Target Properties #####
     #internal use
+    set_target_properties(${CONTAINER_TARGET} PROPERTIES "CONTAINER_TARGET_DEPS" "") #target deps for the container.
     set_target_properties(${CONTAINER_TARGET} PROPERTIES "CONTAINER_BUNDLES" "") #bundles to deploy fro the container.
     set_target_properties(${CONTAINER_TARGET} PROPERTIES "CONTAINER_COPY_BUNDLES" ${CONTAINER_COPY}) #copy bundles in bundle dir or link using abs paths. NOTE this cannot be changed after a add_deploy command
-    set_target_properties(${CONTAINER_TARGET} PROPERTIES "CONTAINER_DEPS" "") #target deps for copy of bundles
 
     #deploy specific
     set_target_properties(${CONTAINER_TARGET} PROPERTIES "CONTAINER_NAME" "${CONTAINER_NAME}")
@@ -223,7 +212,6 @@
 
 
 #NOTE can be used for drivers/proxies/endpoints bundle dirs
-
 function(deploy_bundles_dir)
     #message(DEPRECATION "deploy_bundles_dir is depecrated, use celix_container_bundles_dir instead.")
     celix_container_bundles_dir(${ARGN})
@@ -242,7 +230,7 @@
     endif()
 
     get_target_property(CONTAINER_LOC ${CONTAINER_TARGET} "CONTAINER_LOC")
-    get_target_property(DEPS ${CONTAINER_TARGET} "CONTAINER_DEPS")
+    get_target_property(DEPS ${CONTAINER_TARGET} "CONTAINER_TARGET_DEPS")
 
     foreach(BUNDLE IN ITEMS ${BD_BUNDLES})
         if (IS_ABSOLUTE ${BUNDLE} AND EXISTS ${BUNDLE})
@@ -254,33 +242,21 @@
                 DEPENDS ${BUNDLE}
             )
         else()
-<<<<<<< HEAD
             string(MAKE_C_IDENTIFIER ${BUNDLE} BUNDLE_ID) #Create id with no special chars (e.g. for target like Celix::shell)
             set(OUT "${CMAKE_BINARY_DIR}/celix/gen/${CONTAINER_TARGET}-copy-bundle-for-target-${BUNDLE_ID}.timestamp")
             set(DEST "${CONTAINER_LOC}/${BD_DIR_NAME}/$<TARGET_PROPERTY:${BUNDLE},BUNDLE_FILENAME>")
             add_custom_command(OUTPUT ${OUT}
                 COMMAND ${CMAKE_COMMAND} -E touch ${OUT}
+                COMMAND ${CMAKE_COMMAND} -E make_directory ${CONTAINER_LOC}/${BD_DIR_NAME}
                 COMMAND ${CMAKE_COMMAND} -E copy_if_different "$<TARGET_PROPERTY:${BUNDLE},BUNDLE_FILE>" ${DEST}
                 COMMENT "Copying bundle '${BUNDLE}' to '${CONTAINER_LOC}/${BD_DIR_NAME}'"
-                DEPENDS $<TARGET_PROPERTY:${BUNDLE},BUNDLE_BUILD_BUNDLE_TARGET>
+                DEPENDS ${BUNDLE} $<TARGET_PROPERTY:${BUNDLE},BUNDLE_CREATE_BUNDLE_TARGET>
             )
-            get_target_property(BUILD_BUNDLE_TARGET ${BUNDLE} BUNDLE_TARGET)
-            add_dependencies(${CONTAINER_TARGET} ${BUILD_BUNDLE_TARGET}) #ensure the the deploy depends on the _bundle target, custom_command depends on add_library
-
-=======
-            #assuming target
-            get_target_property(BFN ${BUNDLE} BUNDLE_FILE_NAME) #would prefer to used target generator, but this is not supporte in a OUTPUT argument
-            set(OUT "${CONTAINER_LOC}/${BD_DIR_NAME}/${BFN}")
-            add_custom_command(OUTPUT ${OUT}
-                COMMAND ${CMAKE_COMMAND} -E copy_if_different "$<TARGET_PROPERTY:${BUNDLE},BUNDLE_FILE>" ${OUT}
-                COMMENT "Copying bundle '${BFN}' to '${CONTAINER_LOC}/${BD_DIR_NAME}'"
-                DEPENDS ${BUNDLE} ${BUNDLE}_bundle
-            )
->>>>>>> ee29b00d
         endif()
         list(APPEND DEPS "${OUT}")
     endforeach()
-    set_target_properties(${CONTAINER_TARGET} PROPERTIES "CONTAINER_DEPS" "${DEPS}")
+
+    set_target_properties(${CONTAINER_TARGET} PROPERTIES "CONTAINER_TARGET_DEPS" "${DEPS}")
 endfunction()
 
 function(deploy_bundles)
@@ -295,6 +271,7 @@
 
     get_target_property(BUNDLES ${CONTAINER_TARGET} "CONTAINER_BUNDLES")
     get_target_property(COPY ${CONTAINER_TARGET} "CONTAINER_COPY_BUNDLES")
+    get_target_property(DEPS ${CONTAINER_TARGET} "CONTAINER_TARGET_DEPS")
 
     foreach(BUNDLE IN ITEMS ${ARGN})
            if (IS_ABSOLUTE ${BUNDLE} AND EXISTS ${BUNDLE})
@@ -304,33 +281,33 @@
            else () #assume target (could be a future target -> if (TARGET ...) not possible
                set(COPY_LOC "bundles/$<TARGET_PROPERTY:${BUNDLE},BUNDLE_FILENAME>")
                set(ABS_LOC "$<TARGET_PROPERTY:${BUNDLE},BUNDLE_FILE>")
+
+               if (NOT COPY) #in case of COPY dep will be added in celix_container_bundles_dir
+                   string(MAKE_C_IDENTIFIER ${BUNDLE} BUNDLE_ID) #Create id with no special chars (e.g. for target like Celix::shell)
+                   set(OUT "${CMAKE_BINARY_DIR}/celix/gen/${CONTAINER_TARGET}-check-bundle-for-target-${BUNDLE_ID}.timestamp")
+                   add_custom_command(OUTPUT ${OUT}
+                       COMMAND ${CMAKE_COMMAND} -E touch ${OUT}
+                       DEPENDS ${BUNDLE} $<TARGET_PROPERTY:${BUNDLE},BUNDLE_CREATE_BUNDLE_TARGET>
+                   )
+                   list(APPEND DEPS ${OUT})
+               endif ()
            endif ()
            if(COPY)
-<<<<<<< HEAD
                 list(APPEND BUNDLES ${COPY_LOC})
-=======
-                if(IS_ABSOLUTE ${BUNDLE} AND EXISTS ${BUNDLE})
-                    get_filename_component(BUNDLE_FILENAME ${BUNDLE} NAME) 
-                    list(APPEND BUNDLES "bundles/${BUNDLE_FILENAME}")
-                else() #assuming target
-                    get_target_property(BFN ${BUNDLE} BUNDLE_FILE_NAME)
-                    list(APPEND BUNDLES "bundles/${BFN}")
-                endif()
->>>>>>> ee29b00d
            else()
                 list(APPEND BUNDLES ${ABS_LOC})
            endif()
    endforeach()
 
+    set_target_properties(${CONTAINER_TARGET} PROPERTIES "CONTAINER_BUNDLES" "${BUNDLES}")
+    set_target_properties(${CONTAINER_TARGET} PROPERTIES "CONTAINER_TARGET_DEPS" "${DEPS}")
+
    if(COPY) 
        celix_container_bundles_dir(${CONTAINER_TARGET} DIR_NAME bundles BUNDLES ${ARGN})
    endif()
-
-   set_target_properties(${CONTAINER_TARGET} PROPERTIES "CONTAINER_BUNDLES" "${BUNDLES}")
 endfunction()
 
 function(deploy_properties)
-    #message(DEPRECATION "deploy_properties is depecrated, use celix_container_properties instead.")
     celix_container_properties(${ARGN})
 endfunction()
 function(celix_container_properties)
